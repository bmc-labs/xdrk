--- conflicted
+++ resolved
@@ -50,16 +50,10 @@
 
     let idx = unsafe { aim::open_file(srv::path_to_cstring(path)?.as_ptr()) };
     match idx.cmp(&0) {
-<<<<<<< HEAD
       Ordering::Greater => Ok(Self { path: path.to_owned(),
                                      idx:  idx as usize, }),
-      Ordering::Equal => decamp!("file is open but can't be parsed"),
-      Ordering::Less => decamp!("an error occurred"),
-=======
-      Ordering::Greater => Ok(Self { path, idx }),
       Ordering::Equal => bail!("file is open but can't be parsed"),
       Ordering::Less => bail!("an error occurred"),
->>>>>>> f824f1c0
     }
   }
 
